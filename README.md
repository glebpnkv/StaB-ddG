--- conflicted
+++ resolved
@@ -6,32 +6,6 @@
 * [Installation instructions](#setup) 
 * [An example demonstrating how to make predictions](#predicting-binding-ddg), and
 * [Training and inference code to reproduce the results of our paper](#training-and-evaluation).
-
-
-## Repository overview
-
-* `run_stabddg.py` using StaB-ddG for binding ddG prediction
-* `stability_finetune.py` fine-tuning ProteinMPNN on folding stability data
-* `skempi_finetune.py` fine-tuning StaB-ddG on binding data from SKEMPI
-* `skempi_eval.py` evaluating StaB-ddG on SKEMPI test split
-* `stabddg/`
-    * `model.py` StaB-ddG model
-    * `ppi_dataset.py` dataset classes for binding data
-    * `mpnn_utils.py` code copied with modification from [ProteinMPNN](https://github.com/dauparas/ProteinMPNN/training/model_utils.py). Added `fix_order` and `fix_backbone_noise` flags in `ProteinMPNN.forward()` which correspond to the usage of the antithetic variates method described in the paper when set to true.
-    * `utils.py` contains utility functions to handle pdb files.
-* `model_ckpts` we provide the following checkpoints
-    * `proteinmpnn.pt` soluble ProteinMPNN weights `v_48_020.pt` from https://github.com/dauparas/ProteinMPNN
-    * `stability_finetuned.pt` model weights after stability fine-tuning
-    * `stabddg.pt` final model fine-tuned on both stability and binding data. This is the checkpoint that should be used for inference.
-* `data/`
-    * `rocklin/mega_splits.pkl` megascale stability dataset splits from https://github.com/Kuhlman-Lab/ThermoMPNN
-    * `SKEMPI/`
-        * `skempi_v2.csv` unfiltered SKEMPI csv file from https://life.bsc.es/pid/skempi2/database/index
-        * `quality_filtering.ipynb` and `skempi_splits.ipynb` filtering and splitting script corresponding to the method described in the paper.
-        * `filtered_skempi.csv` the output of `quality_filtering.ipynb` containing a subset of the rows in `skempi_v2.csv`.  An additional column indicates the cluster assignment associated the train/test split.
-        * `train_pdb.pkl, train_clusters.pkl` training split
-        * `test_pdb.pkl, test_clusters.pkl` test split
-
 
 ## Setup
 We use conda to manage required dependencies. The are few required packages (see `environment.yaml`); alternatively to creating a new environment, you can run StaB-ddG with an existing environment with PyTorch, after `pip install tqdm scipy wandb pandas`.
@@ -64,6 +38,14 @@
 * `1AO7_ABC_DE_cache.pkl` cache of intermediate output
 * `input.csv` intermediate input file
 
+#### Model checkpoints
+We provide the following checkpoints. The final checkpoint, `stabddg.pt`, should be used for inference.
+```
+./model_ckpts/
+├── proteinmpnn.pt # soluble ProteinMPNN weights (v_48_020.pt) from https://github.com/dauparas/ProteinMPNN
+├── stability_finetuned.pt # model weights after stability fine-tuning
+├── stabddg.pt # final model fine-tuned on both stability and binding data.
+```
 
 ### Predicting $\Delta \Delta G$ for a list of mutants
 A list of mutations across different complexes can be provided in the form of a mutation csv file (`--csv_path`). The mutation csv file should contain two columns, `#Pdb` and `mutation`. The `#Pdb` column should contain the name of the complex PDB file concatenated with an underscore and the chains without the `.pdb` suffix (e.g. `1AO7_ABC_DE`). The `mutation` column contains the mutations of interest with the same format as described above. In addition, a `--pdb_dir` should be specified that contains the wild type structures of the mutations of interest.
@@ -76,12 +58,7 @@
 By default, the output will be saved in the same directory as the mutant csv file, with similar intermediate outputs saved in `--pdb_dir` as in the one mutant case.
 
 ## Training and evaluation
-<<<<<<< HEAD
 The two fine-tuning sections map onto the two fine-tuning steps described in the paper. First, we fine-tune on the Megascale protein folding stability dataset, then fine-tune on SKEMPI. The fine-tuning runs can be optionally tracked on Wandb with the flag `--wandb`. 
-### Fine-tuning on Megascale stability
-The Megascale stability dataset can be downloaded from https://zenodo.org/records/7992926. Specifically, the files needed are `Tsuboyama2023_Dataset2_Dataset3_20230416.csv` and `AlphaFold_model_PDBs.zip`.
-=======
-The two fine-tuning sections map onto the two fine-tuning steps described in the paper. First, we fine-tune on the Megascale folding stability dataset, then fine-tune on SKEMPI. The fine-tuning runs can be optionally tracked on Wandb with the flag `--wandb`. 
 
 ### Fine-tuning on Megascale protein folding stability data
 First download the data from https://zenodo.org/records/7992926. Specifically, the files needed are `Tsuboyama2023_Dataset2_Dataset3_20230416.csv` and `AlphaFold_model_PDBs.zip`.   This takes several minutes.
@@ -95,14 +72,12 @@
 ```
 
 Then from the repo directory, launch stabiity finetuning as
->>>>>>> a2c447e1
 ```
-python stability_finetune.py --run_name RUN_NAME \
-    --stability_data DIR/Tsuboyama2023_Dataset2_Dataset3_20230416.csv \
-    --pdb_dir DIR/AlphaFold_model_PDBs \
-    --num_epochs 70 --checkpoint model_ckpts/proteinmpnn.pt
+python stability_finetune.py \
+    --stability_data $data_dir/Processed_K50_dG_datasets/Tsuboyama2023_Dataset2_Dataset3_20230416.csv \
+    --pdb_dir $data_dir/AlphaFold_model_PDBs
 ```
-The above scr
+The above script requires torch to access a single gpu with `torch.device='cuda'`.
 
 The model checkpoints will be saved in `cache/stability_finetuned` by default.
 
@@ -118,6 +93,20 @@
 ```
 The model checkpoints will be saved in `cache/skempi_finetuned` by default.
 
+#### Train/test splits
+For training and evaluation with these data involves several files that we provide in `./data/SKEMPI/`:
+```
+./data/SKEMPI/
+├── skempi_v2.csv # unfiltered SKEMPI csv file from https://life.bsc.es/pid/skempi2/database/index
+├── quality_filtering.ipynb # filtering script corresponding to the criteria described in our paper
+├── skempi_splits.ipynb # splitting script corresponding to the interface-homology cluster splitting described in our paper
+├── filtered_skempi.csv # the output of quality_filtering.ipynb (containing a subset of the rows in `skempi_v2.csv`).  An additional column indicates the cluster assignment associated the train/test split.
+├── test_clusters.(pkl/txt) # test split
+├── test_pdb.pkl # test split pdbs
+├── train_clusters.(pkl/txt) # train split
+├── train_pdb.pkl # train split pdbs
+```
+
 ### Running evaluation on SKEMPI
 To reproduce results from the paper, run the following command.
 ```
@@ -131,6 +120,6 @@
 ```
 
 ## Acknowledgements
-* Code built upon [ProteinMPNN](https://github.com/dauparas/ProteinMPNN/blob/main/protein_mpnn_utils.py) and [Graph-Based Protein Design](https://github.com/jingraham/neurips19-graph-protein-design)
-* Folding stability data collected by [Tsuboyama et al.](https://www.nature.com/articles/s41586-023-06328-6), and with train/test splits by [Dieckhaus et al.](https://github.com/Kuhlman-Lab/ThermoMPNN)
+* Code built upon [ProteinMPNN](https://github.com/dauparas/ProteinMPNN/blob/main/protein_mpnn_utils.py) and [Graph-Based Protein Design](https://github.com/jingraham/neurips19-graph-protein-design), specifically [./stabddb/mpnn_utils.py](https://github.com/dauparas/ProteinMPNN/training/model_utils.py). 
+* Folding stability data collected by [Tsuboyama et al.](https://www.nature.com/articles/s41586-023-06328-6). And train/test splits by Dieckhaus et al., specifically [`rocklin/mega_splits.pkl`](https://github.com/Kuhlman-Lab/ThermoMPNN/blob/main/dataset_splits/mega_splits.pkl)(https://github.com/Kuhlman-Lab/ThermoMPNN)
 * Binding energy data curated from SKEMPIV2 by [Jankauskaite et al.](https://academic.oup.com/bioinformatics/article/35/3/462/5055583)